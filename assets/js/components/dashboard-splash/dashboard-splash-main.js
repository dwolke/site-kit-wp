--- conflicted
+++ resolved
@@ -24,16 +24,11 @@
 import DashboardSplashOutro from './dashboard-splash-outro';
 import DashboardSplashModule from './dashboard-splash-module';
 
-<<<<<<< HEAD
 /**
  * WordPress dependencies
  */
 import { Component } from '@wordpress/element';
-import { __ } from '@wordpress/i18n';
-=======
-const { Component } = wp.element;
-const { __, _x } = wp.i18n;
->>>>>>> 39643179
+import { __, _x } from '@wordpress/i18n';
 
 class DashboardSplashMain extends Component {
 	constructor( props ) {
