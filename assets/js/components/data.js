--- conflicted
+++ resolved
@@ -277,13 +277,7 @@
 					each( keyIndexesMap[ key ], ( index ) => {
 						const request = dataRequest[ index ];
 
-<<<<<<< HEAD
-						doAction( 'googlesitekit.dataReceived', request.key );
-
 						this.setCache( request.key, result );
-=======
-						this.setCache( request.dataObject, request.key, result );
->>>>>>> b42304c5
 						this.resolve( request, result );
 					} );
 				}
