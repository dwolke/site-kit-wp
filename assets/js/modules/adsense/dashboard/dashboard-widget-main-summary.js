--- conflicted
+++ resolved
@@ -39,16 +39,11 @@
 } from '../util';
 import Layout from 'GoogleComponents/layout/layout';
 
-<<<<<<< HEAD
 /**
  * WordPress dependencies
  */
-import { __ } from '@wordpress/i18n';
+import { __, _x } from '@wordpress/i18n';
 import { Component, Fragment } from '@wordpress/element';
-=======
-const { __, _x } = wp.i18n;
-const { Component, Fragment } = wp.element;
->>>>>>> 39643179
 
 class AdSenseDashboardMainSummary extends Component {
 	constructor( props ) {
