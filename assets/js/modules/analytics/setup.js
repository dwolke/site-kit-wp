/**
 * AnalyticsSetup component.
 *
 * Site Kit by Google, Copyright 2019 Google LLC
 *
 * Licensed under the Apache License, Version 2.0 (the "License");
 * you may not use this file except in compliance with the License.
 * You may obtain a copy of the License at
 *
 *     https://www.apache.org/licenses/LICENSE-2.0
 *
 * Unless required by applicable law or agreed to in writing, software
 * distributed under the License is distributed on an "AS IS" BASIS,
 * WITHOUT WARRANTIES OR CONDITIONS OF ANY KIND, either express or implied.
 * See the License for the specific language governing permissions and
 * limitations under the License.
 */

/**
 * External dependencies
 */
import data from 'GoogleComponents/data';
import PropTypes from 'prop-types';
import Button from 'GoogleComponents/button';
import ProgressBar from 'GoogleComponents/progress-bar';
import Link from 'GoogleComponents/link';
import Radio from 'GoogleComponents/radio';
import Switch from 'GoogleComponents/switch';
import { Select, Option } from 'SiteKitCore/material-components';
import SvgIcon from 'GoogleUtil/svg-icon';
import {
	sendAnalyticsTrackingEvent,
	getExistingTag,
	toggleConfirmModuleSettings,
} from 'GoogleUtil';

const { __, sprintf } = wp.i18n;
const { Component, Fragment } = wp.element;
const {
	removeFilter,
	addFilter,
} = wp.hooks;

class AnalyticsSetup extends Component {
	constructor( props ) {
		super( props );
		const {
			accountId,
			internalWebPropertyId,
			profileId,
			propertyId,
			useSnippet,
			ampClientIdOptIn,
		} = googlesitekit.modules.analytics.settings;

		this.state = {
			isLoading: true,
			isSaving: false,
			propertiesLoading: false,
			profilesLoading: false,
			useSnippet,
			errorCode: false,
			errorMsg: '',
			errorReason: false,
			accounts: [],
			properties: [],
			profiles: [],
			selectedAccount: accountId,
			selectedProperty: propertyId,
			selectedProfile: profileId,
			selectedinternalWebProperty: internalWebPropertyId,
			ampClientIdOptIn,
			existingTag: false,
		};

		this.handleAccountChange = this.handleAccountChange.bind( this );
		this.handlePropertyChange = this.handlePropertyChange.bind( this );
		this.handleProfileChange = this.handleProfileChange.bind( this );
		this.processAccountChange = this.processAccountChange.bind( this );
		this.processPropertyChange = this.processPropertyChange.bind( this );
		this.handleSubmit = this.handleSubmit.bind( this );
		this.handleRadioClick = this.handleRadioClick.bind( this );
		this.handleAMPClientIdSwitch = this.handleAMPClientIdSwitch.bind( this );
		this.handleRefetchAccount = this.handleRefetchAccount.bind( this );
	}

	async componentDidMount() {
		this._isMounted = true;

		const existingTagProperty = await getExistingTag( 'analytics' );

		if ( existingTagProperty && existingTagProperty.length  ) {

			// Verify the user has access to existing tag if found. If no access request will return 403 error and catch err.
			try {
				const existingTagData = await data.get( 'modules', 'analytics', 'tag-permission', { tag: existingTagProperty }, false );
				await this.getAccounts( existingTagData );
			} catch ( err ) {
				this.setState(
					{
						isLoading: false,
						errorCode: err.code,
						errorMsg: err.message,
						errorReason: err.data && err.data.reason ? err.data.reason : false,
					}
				);
				data.deleteCache( 'analytics', 'existingTag' );
			}
		} else {
			await this.getAccounts();
		}

		// Handle save hook from the settings page.
		addFilter( 'googlekit.SettingsConfirmed',
			'googlekit.AnalyticsSettingsConfirmed',
			( chain, module ) => {
				if ( 'analytics' !== module.replace( '-module', '' ) ) {
					return chain;
				}
				const { isEditing } = this.props;
				if ( isEditing ) {
					return this.handleSubmit();
				}
			} );
	}

	componentWillUnmount() {
		this._isMounted = false;

		removeFilter( 'googlekit.SettingsConfirmed', 'googlekit.AnalyticsSettingsConfirmed' );
	}

	componentDidUpdate() {
		this.toggleConfirmChangesButton();
	}

	/**
	 * Toggle confirm changes button disable/enabble depending on the changed settings.
	 */
	toggleConfirmChangesButton() {
		if ( ! this.props.isEditing ) {
			return;
		}

		const settingsMapping = {
			selectedAccount: 'accountId',
			selectedProperty: 'propertyId',
			selectedProfile: 'profileId',
			selectedinternalWebProperty: 'internalWebPropertyId',
			useSnippet: 'useSnippet',
			ampClientIdOptIn: 'ampClientIdOptIn',
		};

		toggleConfirmModuleSettings( 'analytics', settingsMapping, this.state );
	}

	handleAccountChange( index, item ) {
		const { selectedAccount } = this.state;
		const selectValue = item.getAttribute( 'data-value' );

		if ( selectValue === selectedAccount ) {
			return;
		}

		// The selected value is string.
		if ( '0' === selectValue ) {
			this.setState( {
				selectedAccount: selectValue,
				selectedProperty: '-1',
				selectedProfile: '-1',
				properties: [ {
					id: '-1',
					name: __( 'Select an account', 'google-site-kit' ),
				} ],
				profiles: [ {
					id: '-1',
					name: __( 'Select an account', 'google-site-kit' ),
				} ],
			} );
			return;
		}

		this.setState( {
			propertiesLoading: true,
			profilesLoading: true,
			selectedAccount: selectValue,
		} );

		// Track selection.
		sendAnalyticsTrackingEvent( 'analytics_setup', 'account_change', selectValue );

		this.processAccountChange( selectValue );
	}

	handlePropertyChange( index, item ) {
		const { selectedProperty } = this.state;
		const selectValue = item.getAttribute( 'data-value' );

		if ( selectValue === selectedProperty ) {
			return;
		}

		// The selected value is string.
		if ( '0' === selectValue ) {
			this.setState( {
				selectedProperty: selectValue,
				selectedProfile: selectValue,
				profiles: [ {
					id: 0,
					name: __( 'Setup a New Profile', 'google-site-kit' ),
				} ],
			} );
			return;
		}

		this.setState( {
			profilesLoading: true,
			selectedProperty: selectValue,
		} );

		// Track selection.
		sendAnalyticsTrackingEvent( 'analytics_setup', 'property_change', selectValue );

		this.processPropertyChange( selectValue );
	}

	handleProfileChange( index, item ) {
		const selectValue = item.getAttribute( 'data-value' );

		this.setState( {
			selectedProfile: selectValue,
		} );

		// Track selection.
		sendAnalyticsTrackingEvent( 'analytics_setup', 'profile_change', selectValue );
	}

<<<<<<< HEAD
	async getAccounts( existingTagData = false ) {
		let {
=======
	async getAccounts() {
		const { isEditing } = this.props;
		const {
>>>>>>> b225df85
			errorCode,
			useSnippet,
		} = this.state;
		let {
			selectedAccount,
			selectedProperty,
			selectedProfile,
		} = this.state;
<<<<<<< HEAD
		const {
			isEditing,
			onSettingsPage,
		} = this.props;
		let newState = {};

		try {
=======
		let newState = {};

		try {
			const responseData = await data.get( 'modules', 'analytics', 'get-accounts', {}, false );
>>>>>>> b225df85

			// Send existing tag data to get account.
			const queryArgs = existingTagData ? {
				account: existingTagData.account,
				property: existingTagData.property[0].id,
			} : {};

			const responseData = await data.get( 'modules', 'analytics', 'get-accounts', queryArgs, false );
			if ( 0 === responseData.accounts.length ) {
				// clear the cache.
				data.deleteCache( 'analytics', 'get-accounts' );
			} else if ( ! selectedAccount ) {
				let matchedProperty = null;
<<<<<<< HEAD
				if ( responseData.matchedProperty ) {
=======

				if ( responseData.existingTag ) {
					// Select account and property of existing tag.
					matchedProperty = responseData.existingTag.property;
					newState = {
						...newState,
						existingTag: responseData.existingTag.property[ 0 ].id,
					};
				} else if ( responseData.matchedProperty ) {
>>>>>>> b225df85
					matchedProperty = responseData.matchedProperty;
				}

				if ( matchedProperty && matchedProperty.length ) {
					selectedAccount = matchedProperty[ 0 ].accountId;
					selectedProperty = matchedProperty[ 0 ].id;
					const matchedProfile = responseData.profiles.filter( ( profile ) => {
						return profile.accountId === selectedAccount;
					} );
					if ( 0 < matchedProfile.length ) {
						selectedProfile = matchedProfile[ 0 ].id;
					}
				} else {
					responseData.accounts.unshift( {
						id: 0,
						name: __( 'Select one...', 'google-site-kit' ),
					} );
				}
			} else if ( selectedAccount && ! responseData.accounts.find( ( account ) => account.id === selectedAccount ) ) {
				data.deleteCache( 'analytics', 'get-accounts' );

				responseData.accounts.unshift( {
					id: 0,
					name: __( 'Select one...', 'google-site-kit' ),
				} );

				if ( isEditing ) {
					selectedAccount = '0';
					selectedProperty = '-1';
					selectedProfile = '-1';
				}

				newState = {
					...newState,
					errorCode: true,
					errorReason: 'insufficientPermissions',
				};
			}

<<<<<<< HEAD
=======
			// Return only existing tag account and property for dropdown options.
			if ( responseData.existingTag ) {
				responseData.accounts = responseData.accounts.filter( ( account ) => {
					return responseData.existingTag.account === account.id;
				} );
				responseData.properties = responseData.properties.filter( ( property ) => {
					return responseData.existingTag.property[ 0 ].id === property.id;
				} );
			}

>>>>>>> b225df85
			const chooseAccount = {
				id: '-1',
				name: __( 'Select an account', 'google-site-kit' ),
			};

			if ( ! this.state.existingTag ) {
				responseData.properties.push( {
					id: 0,
					name: __( 'Setup a New Property', 'google-site-kit' ),
				} );
			}

			responseData.profiles.push( {
				id: 0,
				name: __( 'Setup a New Profile', 'google-site-kit' ),
			} );

			newState = {
				...newState,
				isLoading: false,
				accounts: responseData.accounts,
				errorCode: errorCode || newState.errorCode,
				selectedAccount,
				selectedProperty,
				selectedProfile,
				properties: [ chooseAccount ],
				profiles: [ chooseAccount ],
<<<<<<< HEAD
				existingTag: existingTagData ? existingTagData.property[0].id : false,
				useSnippet: ( ! existingTagData && ! onSettingsPage ) ? true : useSnippet,
=======
				existingTag: responseData.existingTag ? responseData.existingTag.property[ 0 ].id : false,
>>>>>>> b225df85
			};

			if ( selectedAccount && '0' !== selectedAccount ) {
				newState = Object.assign( newState, {
					properties: responseData.properties,
					profiles: responseData.profiles,
					selectedinternalWebProperty: ( responseData.properties[ 0 ] ) ? responseData.properties[ 0 ].internalWebPropertyId : 0,
				} );
			}
<<<<<<< HEAD
=======

			// If tag hasn't been detected in wp_head, look for existing tag in the html.
			if ( ! newState.existingTag && ! newState.errorCode ) {
				const existingTag = await getExistingTag( 'analytics' );

				if ( existingTag && existingTag.length ) {
					// Verify the user has access to existing tag if found. If no access request will return 403 error and catch err.
					await data.get( 'modules', 'analytics', 'tag-permission', { tag: existingTag }, false );
					newState = Object.assign( newState, {
						existingTag,
						useSnippet,
					} );
				}
			}
>>>>>>> b225df85
		} catch ( err ) {
			newState = {
				isLoading: false,
				errorCode: err.code,
				errorMsg: err.message,
				errorReason: err.data && err.data.reason ? err.data.reason : false,
			};
		}

		return new Promise( ( resolve ) => {
			if ( this._isMounted ) {
				this.setState( newState, resolve );
			} else {
				resolve();
			}
		} );
	}

	async processAccountChange( selectValue ) {
		try {
			const queryArgs = {
				accountId: selectValue,
			};

			const responseData = await data.get( 'modules', 'analytics', 'get-properties', queryArgs );

			const chooseProperty = {
				id: 0,
				name: __( 'Setup a New Property', 'google-site-kit' ),
			};
			responseData.properties.push( chooseProperty );
			const chooseProfile = {
				id: 0,
				name: __( 'Setup a New Profile', 'google-site-kit' ),
			};
			responseData.profiles.push( chooseProfile );

			this.setState( {
				propertiesLoading: false,
				profilesLoading: false,
				properties: responseData.properties,
				profiles: responseData.profiles,
				selectedAccount: selectValue,
				selectedProperty: responseData.properties[ 0 ].id,
				selectedinternalWebProperty: responseData.properties[ 0 ].internalWebPropertyId,
				selectedProfile: responseData.profiles[ 0 ].id,
				errorCode: false,
			} );
		} catch ( err ) {
			this.setState( {
				errorCode: err.code,
				errorMsg: err.message,
			} );
		}
	}

	async processPropertyChange( selectValue ) {
		const { selectedAccount } = this.state;

		try {
			const queryArgs = {
				accountId: selectedAccount,
				propertyId: selectValue,
			};

			const responseData = await data.get( 'modules', 'analytics', 'get-profiles', queryArgs );

			this.setState( {
				profilesLoading: false,
				profiles: responseData,
				selectedProperty: selectValue,
				selectedinternalWebProperty: responseData[ 0 ].internalWebPropertyId,
				selectedProfile: responseData[ 0 ].id,
				errorCode: false,
			} );
		} catch ( err ) {
			this.setState( {
				errorCode: err.code,
				errorMsg: err.message,
			} );
		}
	}

	async handleSubmit( e ) {
		if ( e ) {
			e.preventDefault();
		}

		if ( ! this.state.selectedAccount || '-1' === this.state.selectedAccount ) {
			return;
		}

		const {
			selectedAccount,
			selectedProperty,
			selectedProfile,
			useSnippet,
			selectedinternalWebProperty,
			accounts,
			properties,
			profiles,
			ampClientIdOptIn,
		} = this.state;

		this.setState( {
			isSaving: true,
		} );

		const {
			finishSetup,
		} = this.props;

		const analyticAccount = {
			accountId: selectedAccount || accounts[ 0 ].id || null,
			profileId: selectedProfile || profiles[ 0 ].id || null,
			propertyId: selectedProperty || properties[ 0 ].id || null,
			internalWebPropertyId: selectedinternalWebProperty || properties[ 0 ].internalWebPropertyId || null,
			useSnippet: useSnippet || false,
			ampClientIdOptIn: ampClientIdOptIn || false,
		};

		try {
			const response = await data.set( 'modules', 'analytics', 'save', analyticAccount );

			const cache = data.getCache( 'analytics', 'get-accounts', 3600 );
			if ( cache ) {
				const newData = {};

				newData.properties = this.state.properties.filter( ( profile ) => {
					return 0 !== profile.id;
				} );
				newData.profiles = this.state.profiles.filter( ( profile ) => {
					return 0 !== profile.id;
				} );

				const values = Object.assign( cache, newData );
				data.setCache( 'analytics', 'get-accounts', values );
			}

			googlesitekit.modules.analytics.settings.accountId = response.accountId;
			googlesitekit.modules.analytics.settings.profileId = response.profileId;
			googlesitekit.modules.analytics.settings.propertyId = response.propertyId;
			googlesitekit.modules.analytics.settings.internalWebPropertyId = response.internalWebPropertyId;
			googlesitekit.modules.analytics.settings.useSnippet = response.useSnippet;
			googlesitekit.modules.analytics.settings.ampClientIdOptIn = response.ampClientIdOptIn;

			// Track event.
			sendAnalyticsTrackingEvent( 'analytics_setup', 'analytics_configured' );

			if ( finishSetup ) {
				finishSetup();
			}

			if ( this._isMounted ) {
				this.setState( {
					isSaving: false,
					selectedAccount: response.accountId,
					selectedProfile: response.profileId,
					selectedProperty: response.propertyId,
					selectedinternalWebProperty: response.internalWebPropertyId,
				} );
			}
		} catch ( err ) {
			this.setState( {
				isSaving: false,
				errorCode: err.code,
				errorMsg: err.message,
			} );
		}
	}

	static createNewAccount( e ) {
		e.preventDefault();
		sendAnalyticsTrackingEvent( 'analytics_setup', 'new_analytics_account' );

		window.open( 'https://analytics.google.com/analytics/web/?#/provision/SignUp', '_blank' );
	}

	handleRadioClick( e ) {
		const value = e.target.value;
		const useSnippet = ( '1' === value );
		this.setState( {
			useSnippet,
		} );

		sendAnalyticsTrackingEvent( 'analytics_setup', useSnippet ? 'analytics_tag_enabled' : 'analytics_tag_disabled' );
	}

	handleAMPClientIdSwitch( ) {
		this.setState( {
			ampClientIdOptIn: ! this.state.ampClientIdOptIn,
		} );
	}

	handleRefetchAccount() {
		this.setState( {
			isLoading: true,
			errorCode: false,
			errorMsg: '',
		} );

		this.getAccounts();
	}

	renderAutoInsertSnippetForm() {
		const {
			useSnippet,
			isSaving,
			ampClientIdOptIn,
			existingTag,
		} = this.state;

		const {
			isEditing,
			onSettingsPage,
		} = this.props;
		const disabled = ! isEditing;
		const { AMPenabled } = window.googlesitekit.admin;
		const useSnippetSettings = window.googlesitekit.modules.analytics.settings.useSnippet;

		return (
			<div className="googlesitekit-setup-module__inputs googlesitekit-setup-module__inputs--multiline">
				{
					( isEditing || isSaving ) &&
						<Fragment>
							{ onSettingsPage &&
								<Fragment>
									{ ! useSnippetSettings && ! existingTag &&
										<Fragment>
											<p className="googlesitekit-setup-module__text--no-margin">{ __( 'Currently there is no Analytics snippet placed on your site, so no stats are being gathered. Would you like Site Kit to insert the Analytics snippet? You can change this setting later.', 'google-site-kit' ) }</p>
										</Fragment>
									}
									{ useSnippetSettings &&
										<p className="googlesitekit-setup-module__text--no-margin">{ __( 'Do you want to remove the Analytics snippet inserted by Site Kit?', 'google-site-kit' ) }</p>
									}
								</Fragment>
							}
							{ onSettingsPage && ! existingTag && ! useSnippet && useSnippetSettings &&
								<p>{ __( 'If the code snippet is removed, you will no longer be able to gather Analytics insights about your site.', 'google-site-kit' ) }</p>
							}
						</Fragment>
				}
				{ onSettingsPage &&
					<Fragment>
						{ existingTag &&
							<p>{ __( 'Placing two tags at the same time is not recommended.', 'google-site-kit' ) }</p>
						}
						<Radio
							onClick={ this.handleRadioClick }
							id="useSnippetTrue"
							name="useSnippet"
							value="1"
							checked={ useSnippet }
							disabled={ disabled }
						>
							{ ! useSnippetSettings ? __( 'Insert snippet', 'google-site-kit' ) : __( 'Not at this time', 'google-site-kit' ) }
						</Radio>
						<Radio
							onClick={ this.handleRadioClick }
							id="useSnippetFalse"
							name="useSnippet"
							value="0"
							checked={ ! useSnippet }
							disabled={ disabled }
						>
							{ useSnippetSettings ? __( 'Remove snippet', 'google-site-kit' ) : __( 'Not at this time', 'google-site-kit' ) }
						</Radio>
					</Fragment>
				}
				{ useSnippet && AMPenabled &&
					<div className="googlesitekit-setup-module__input">
						<Switch
							id="ampClientIdOptIn"
							label={ __( 'Opt in AMP Client ID', 'google-site-kit' ) }
							onClick={ this.handleAMPClientIdSwitch }
							checked={ ampClientIdOptIn }
							hideLabel={ false }
						/>
						<p>
							{ ampClientIdOptIn ?
								__( 'Sessions will be combined across AMP/non-AMP pages.', 'google-site-kit' ) + ' ' :
								__( 'Sessions will be tracked separately between AMP/non-AMP pages.', 'google-site-kit' ) + ' '
							}
							<Link href="https://support.google.com/analytics/answer/7486764" external inherit>{ __( 'Learn more', 'google-site-kit' ) }</Link>
						</p>
					</div>
				}
			</div>
		);
	}

	accountsDropdown() {
		const {
			accounts,
			selectedAccount,
			existingTag,
		} = this.state;

		const {
			isEditing,
		} = this.props;

		let disabled = ! isEditing;
		if ( existingTag && selectedAccount ) {
			disabled = true;
		}

		return (
			<Select
				enhanced
				name="accounts"
				value={ selectedAccount || '0' }
				onEnhancedChange={ this.handleAccountChange }
				label={ __( 'Account', 'google-site-kit' ) }
				disabled={ disabled }
				outlined
			>
				{ accounts.map( ( account, id ) =>
					<Option
						key={ id }
						value={ account.id }
					>
						{ account.name }
					</Option> ) }
			</Select>
		);
	}

	hasAccessToExistingTagProperty() {
		const {
			existingTag,
			selectedProfile,
		} = this.state;

		return existingTag && selectedProfile;
	}

	renderForm() {
		const {
			isLoading,
			propertiesLoading,
			profilesLoading,
			accounts,
			properties,
			profiles,
			selectedAccount,
			selectedProperty,
			selectedProfile,
			useSnippet,
			existingTag,
		} = this.state;

		const {
			onSettingsPage,
			isEditing,
		} = this.props;
		const disabledProfile = ! isEditing;

		let disabledProperty = ! isEditing;
		if ( existingTag && selectedProperty ) {
			disabledProperty = true;
		}

		const { setupComplete } = googlesitekit.modules.analytics;

		if ( isLoading ) {
			return <ProgressBar />;
		}

		if ( 0 >= accounts.length ) {
			if ( ! isEditing ) {
				return __( 'No account found.', 'google-site-kit' );
			}
			if ( ! setupComplete || isEditing ) {
				return (
					<Fragment>
						<div className="googlesitekit-setup-module__action">
							<Button onClick={ AnalyticsSetup.createNewAccount }>{ __( 'Create an account', 'google-site-kit' ) }</Button>

							<div className="googlesitekit-setup-module__sub-action">
								<Link onClick={ this.handleRefetchAccount }>{ __( 'Re-fetch My Account', 'google-site-kit' ) }</Link>
							</div>
						</div>
					</Fragment>
				);
			}
		}

		if ( ! isEditing ) {
			let tagStateMessage = useSnippet ? __( 'Snippet is inserted', 'google-site-kit' ) : __( 'Snippet is not inserted', 'google-site-kit' );
			if ( existingTag ) {
				tagStateMessage = __( 'Inserted by another plugin or theme', 'google-site-kit' );
			}

			return (
				<Fragment>
					<div className="googlesitekit-settings-module__meta-items">
						<div className="googlesitekit-settings-module__meta-item">
							<p className="googlesitekit-settings-module__meta-item-type">
								{ __( 'Account', 'google-site-kit' ) }
							</p>
							<h5 className="googlesitekit-settings-module__meta-item-data">
								{ selectedAccount || accounts[ 0 ].name || false }
							</h5>
						</div>
						<div className="googlesitekit-settings-module__meta-item">
							<p className="googlesitekit-settings-module__meta-item-type">
								{ __( 'Property', 'google-site-kit' ) }
							</p>
							<h5 className="googlesitekit-settings-module__meta-item-data">
								{ selectedProperty || properties[ 0 ].name || false }
							</h5>
						</div>
						<div className="googlesitekit-settings-module__meta-item">
							<p className="googlesitekit-settings-module__meta-item-type">
								{ __( 'View', 'google-site-kit' ) }
							</p>
							<h5 className="googlesitekit-settings-module__meta-item-data">
								{ selectedProfile || profiles[ 0 ].name || false }
							</h5>
						</div>
					</div>
					<div className="googlesitekit-settings-module__meta-items">
						<div className="
							googlesitekit-settings-module__meta-item
							googlesitekit-settings-module__meta-item--nomargin
						">
							<p className="googlesitekit-settings-module__meta-item-type">
								{ __( 'Analytics Code Snippet', 'google-site-kit' ) }
							</p>
							<h5 className="googlesitekit-settings-module__meta-item-data">
								{ tagStateMessage }
							</h5>
						</div>
					</div>
				</Fragment>
			);
		}

		return (
			<Fragment>
				{ ! onSettingsPage && 0 < accounts.length && ! existingTag &&
					<p>{ __( 'Please select the account information below. You can change this view later in your settings.', 'google-site-kit' ) }</p>
				}
				<div className="googlesitekit-setup-module__inputs">
					{ this.accountsDropdown() }
					{ propertiesLoading ? ( <ProgressBar small /> ) : (
						<Select
							enhanced
							name="properties"
							value={ selectedProperty || '-1' }
							onEnhancedChange={ this.handlePropertyChange }
							label={ __( 'Property', 'google-site-kit' ) }
							disabled={ disabledProperty }
							outlined
						>
							{ properties.map( ( property, id ) =>
								<Option
									key={ id }
									value={ property.id }>
									{ property.name }
								</Option> ) }

						</Select>
					) }
					{ profilesLoading ? ( <ProgressBar small /> ) : (
						<Select
							enhanced
							name="profiles"
							value={ selectedProfile || '-1' }
							onEnhancedChange={ this.handleProfileChange }
							label={ __( 'View', 'google-site-kit' ) }
							disabled={ disabledProfile }
							outlined
						>
							{ profiles.map( ( profile, id ) =>
								<Option
									key={ id }
									value={ profile.id }>
									{ profile.name }
								</Option> ) }

						</Select>
					) }
				</div>

				{ /*Render the auto snippet toggle form.*/ }
				{ this.renderAutoInsertSnippetForm() }

				{ /*Render the continue and skip button.*/ }
				{
					! onSettingsPage &&
					<div className="googlesitekit-setup-module__action">
						<Button
							disabled={ ! this.state.selectedAccount }
							onClick={ this.handleSubmit }>{ __( 'Configure Analytics', 'google-site-kit' ) }</Button>
					</div>
				}
			</Fragment>
		);
	}

	renderErrorOrNotice() {
		const {
			errorCode,
			errorMsg,
			errorReason,
			accounts,
		} = this.state;

		const {
			onSettingsPage,
		} = this.props;

		if ( ! errorCode ) {
			return null;
		}

		let showErrorFormat = true; // default error message.
		let message = errorMsg;

		switch ( true ) {
			case 'google_analytics_existing_tag_permission' === errorCode:
				showErrorFormat = false;
				break;
			case onSettingsPage && errorCode && 'insufficientPermissions' === errorReason:
				showErrorFormat = false;
				message = __( 'You currently don\'t have access to this Google Analytics account. You can either request access from your team, or remove this Google Analytics snippet and connect to a different account.', 'google-site-kit' );
				break;
			case ! onSettingsPage && 0 === accounts.length:
				showErrorFormat = false;
				message = __( 'Looks like you don\'t have an Analytics account yet. Once you create it, click on "Re-fetch my account" and Site Kit will locate it.', 'google-site-kit' );
				break;
		}

		if ( 0 === message.length ) {
			return null;
		}

		return (
			<div className={ showErrorFormat ? 'googlesitekit-error-text' : '' }>
				<p>{
					showErrorFormat ?

						/* translators: %s: Error message */
						sprintf( __( 'Error: %s', 'google-site-kit' ), message ) :
						message
				}</p>
			</div>
		);
	}

	render() {
		// The description section is hidden when displaying on the settings page.
		const { onSettingsPage } = this.props;
		const {
			existingTag,
		} = this.state;

		if ( ! onSettingsPage ) {
			sendAnalyticsTrackingEvent( 'analytics_setup', 'configure_analytics_screen' );
		}

		return (
			<div className="googlesitekit-setup-module googlesitekit-setup-module--analytics">
				{
					! onSettingsPage &&
						<Fragment>
							<div className="googlesitekit-setup-module__logo">
								<SvgIcon id="analytics" width="33" height="33" />
							</div>
							<h2 className="
								googlesitekit-heading-3
								googlesitekit-setup-module__title
							">
								{ __( 'Analytics', 'google-site-kit' ) }
							</h2>
						</Fragment>
				}

				{ this.hasAccessToExistingTagProperty() && existingTag !== googlesitekit.admin.trackingID &&
					<p>{ sprintf( __( 'An existing analytics tag was found on your site with the id %s. If later on you decide to replace this tag, Site Kit can place the new tag for you. Make sure you remove the old tag first.', 'google-site-kit' ), existingTag ) }</p>
				}

				{ this.renderErrorOrNotice() }

				{ this.renderForm() }
			</div>
		);
	}
}

AnalyticsSetup.propTypes = {
	onSettingsPage: PropTypes.bool,
	finishSetup: PropTypes.func,
	isEditing: PropTypes.bool,
};

AnalyticsSetup.defaultProps = {
	onSettingsPage: true,
	isEditing: false,
};

export default AnalyticsSetup;<|MERGE_RESOLUTION|>--- conflicted
+++ resolved
@@ -89,8 +89,7 @@
 
 		const existingTagProperty = await getExistingTag( 'analytics' );
 
-		if ( existingTagProperty && existingTagProperty.length  ) {
-
+		if ( existingTagProperty && existingTagProperty.length ) {
 			// Verify the user has access to existing tag if found. If no access request will return 403 error and catch err.
 			try {
 				const existingTagData = await data.get( 'modules', 'analytics', 'tag-permission', { tag: existingTagProperty }, false );
@@ -235,41 +234,27 @@
 		sendAnalyticsTrackingEvent( 'analytics_setup', 'profile_change', selectValue );
 	}
 
-<<<<<<< HEAD
 	async getAccounts( existingTagData = false ) {
-		let {
-=======
-	async getAccounts() {
-		const { isEditing } = this.props;
-		const {
->>>>>>> b225df85
-			errorCode,
-			useSnippet,
-		} = this.state;
 		let {
 			selectedAccount,
 			selectedProperty,
 			selectedProfile,
 		} = this.state;
-<<<<<<< HEAD
 		const {
 			isEditing,
 			onSettingsPage,
 		} = this.props;
+		const {
+			errorCode,
+			useSnippet,
+		} = this.state;
 		let newState = {};
 
 		try {
-=======
-		let newState = {};
-
-		try {
-			const responseData = await data.get( 'modules', 'analytics', 'get-accounts', {}, false );
->>>>>>> b225df85
-
 			// Send existing tag data to get account.
 			const queryArgs = existingTagData ? {
 				account: existingTagData.account,
-				property: existingTagData.property[0].id,
+				property: existingTagData.property[ 0 ].id,
 			} : {};
 
 			const responseData = await data.get( 'modules', 'analytics', 'get-accounts', queryArgs, false );
@@ -278,19 +263,7 @@
 				data.deleteCache( 'analytics', 'get-accounts' );
 			} else if ( ! selectedAccount ) {
 				let matchedProperty = null;
-<<<<<<< HEAD
 				if ( responseData.matchedProperty ) {
-=======
-
-				if ( responseData.existingTag ) {
-					// Select account and property of existing tag.
-					matchedProperty = responseData.existingTag.property;
-					newState = {
-						...newState,
-						existingTag: responseData.existingTag.property[ 0 ].id,
-					};
-				} else if ( responseData.matchedProperty ) {
->>>>>>> b225df85
 					matchedProperty = responseData.matchedProperty;
 				}
 
@@ -330,19 +303,6 @@
 				};
 			}
 
-<<<<<<< HEAD
-=======
-			// Return only existing tag account and property for dropdown options.
-			if ( responseData.existingTag ) {
-				responseData.accounts = responseData.accounts.filter( ( account ) => {
-					return responseData.existingTag.account === account.id;
-				} );
-				responseData.properties = responseData.properties.filter( ( property ) => {
-					return responseData.existingTag.property[ 0 ].id === property.id;
-				} );
-			}
-
->>>>>>> b225df85
 			const chooseAccount = {
 				id: '-1',
 				name: __( 'Select an account', 'google-site-kit' ),
@@ -370,12 +330,8 @@
 				selectedProfile,
 				properties: [ chooseAccount ],
 				profiles: [ chooseAccount ],
-<<<<<<< HEAD
-				existingTag: existingTagData ? existingTagData.property[0].id : false,
+				existingTag: existingTagData ? existingTagData.property[ 0 ].id : false,
 				useSnippet: ( ! existingTagData && ! onSettingsPage ) ? true : useSnippet,
-=======
-				existingTag: responseData.existingTag ? responseData.existingTag.property[ 0 ].id : false,
->>>>>>> b225df85
 			};
 
 			if ( selectedAccount && '0' !== selectedAccount ) {
@@ -385,23 +341,6 @@
 					selectedinternalWebProperty: ( responseData.properties[ 0 ] ) ? responseData.properties[ 0 ].internalWebPropertyId : 0,
 				} );
 			}
-<<<<<<< HEAD
-=======
-
-			// If tag hasn't been detected in wp_head, look for existing tag in the html.
-			if ( ! newState.existingTag && ! newState.errorCode ) {
-				const existingTag = await getExistingTag( 'analytics' );
-
-				if ( existingTag && existingTag.length ) {
-					// Verify the user has access to existing tag if found. If no access request will return 403 error and catch err.
-					await data.get( 'modules', 'analytics', 'tag-permission', { tag: existingTag }, false );
-					newState = Object.assign( newState, {
-						existingTag,
-						useSnippet,
-					} );
-				}
-			}
->>>>>>> b225df85
 		} catch ( err ) {
 			newState = {
 				isLoading: false,
