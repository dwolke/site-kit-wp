--- conflicted
+++ resolved
@@ -132,13 +132,8 @@
  * If the first argument passed is not a function, it will be used as the
  * combined reducer's `INITIAL_STATE`.
  *
-<<<<<<< HEAD
- * @since n.e.x.t
- * @param {Object} initialState? The combined reducer's `INITIAL_STATE`. Only used when first argument is not a function.
- * @param {...Object|Function} args A list of reducers. If the first argument is not a function, it will be used as the combined reducer's `INITIAL_STATE`.
-=======
+ * @since n.e.x.t
  * @param {...Object|Function} args A list of reducers, each containing their own controls. If the first argument is not a function, it will be used as the combined reducer's `INITIAL_STATE`.
->>>>>>> 6a78736e
  * @return {Function} A Redux-style reducer.
  */
 export const collectReducers = ( ...args ) => {
