--- conflicted
+++ resolved
@@ -114,8 +114,6 @@
     "@storybook/react": "^5.0.11",
     "@testing-library/jest-dom": "^4.1.2",
     "@testing-library/react": "^9.3.0",
-<<<<<<< HEAD
-=======
     "@wordpress/api-fetch": "^3.6.4",
     "@wordpress/babel-preset-default": "^4.5.0",
     "@wordpress/browserslist-config": "^2.6.0",
@@ -132,7 +130,6 @@
     "@wordpress/library-export-default-webpack-plugin": "^1.1.0",
     "@wordpress/scripts": "^3.3.0",
     "@wordpress/url": "^2.8.2",
->>>>>>> f8135b77
     "accessible-autocomplete": "^1.6.2",
     "autoprefixer": "^9.5.0",
     "babel-eslint": "^10.0.3",
