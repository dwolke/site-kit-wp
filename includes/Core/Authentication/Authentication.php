--- conflicted
+++ resolved
@@ -398,13 +398,8 @@
 			return;
 		}
 
-<<<<<<< HEAD
-		if ( filter_input( INPUT_GET, 'googlesitekit_disconnect' ) ) {
-			$nonce = filter_input( INPUT_GET, 'nonce', FILTER_SANITIZE_STRING );
-=======
 		if ( $input->filter( INPUT_GET, 'googlesitekit_disconnect' ) ) {
 			$nonce = $input->filter( INPUT_GET, 'nonce' );
->>>>>>> ca665a5c
 			if ( empty( $nonce ) || ! wp_verify_nonce( $nonce, 'disconnect' ) ) {
 				wp_die( esc_html__( 'Invalid nonce.', 'google-site-kit' ), 400 );
 			}
@@ -426,13 +421,8 @@
 			exit();
 		}
 
-<<<<<<< HEAD
-		if ( filter_input( INPUT_GET, 'googlesitekit_connect' ) ) {
-			$nonce = filter_input( INPUT_GET, 'nonce', FILTER_SANITIZE_STRING );
-=======
 		if ( $input->filter( INPUT_GET, 'googlesitekit_connect' ) ) {
 			$nonce = $input->filter( INPUT_GET, 'nonce' );
->>>>>>> ca665a5c
 			if ( empty( $nonce ) || ! wp_verify_nonce( $nonce, 'connect' ) ) {
 				wp_die( esc_html__( 'Invalid nonce.', 'google-site-kit' ), 400 );
 			}
