--- conflicted
+++ resolved
@@ -785,14 +785,13 @@
 		$react_suffix = ( $script_debug ? '.development' : '.production' ) . $suffix;
 
 		return array(
-<<<<<<< HEAD
 			// new Script(
 			// 	'lodash',
 			// 	array(
-			// 		'src'           => $base_url . 'vendor/lodash' . $suffix . '.js',
-			// 		'version'       => '4.17.15',
-			// 		'fallback'      => true,
-			// 		'post_register' => function( $handle ) {
+			// 		'src'          => $base_url . 'vendor/lodash' . $suffix . '.js',
+			// 		'version'      => '4.17.15',
+			// 		'fallback'     => true,
+			// 		'before_print' => function( $handle ) {
 			// 			wp_add_inline_script( $handle, '/*googlesitekit*/ window.lodash = window.lodash || _.noConflict(); window.lodash_load = true;' );
 			// 		},
 			// 	)
@@ -821,43 +820,6 @@
 			// 		'fallback' => true,
 			// 	)
 			// ),
-=======
-			new Script(
-				'lodash',
-				array(
-					'src'          => $base_url . 'vendor/lodash' . $suffix . '.js',
-					'version'      => '4.17.15',
-					'fallback'     => true,
-					'before_print' => function( $handle ) {
-						wp_add_inline_script( $handle, '/*googlesitekit*/ window.lodash = window.lodash || _.noConflict(); window.lodash_load = true;' );
-					},
-				)
-			),
-			new Script(
-				'moment',
-				array(
-					'src'      => $base_url . 'vendor/moment' . $suffix . '.js',
-					'version'  => '2.22.2',
-					'fallback' => true,
-				)
-			),
-			new Script(
-				'react',
-				array(
-					'src'      => $base_url . 'vendor/react' . $react_suffix . '.js',
-					'version'  => '16.11.0',
-					'fallback' => true,
-				)
-			),
-			new Script(
-				'react-dom',
-				array(
-					'src'      => $base_url . 'vendor/react-dom' . $react_suffix . '.js',
-					'version'  => '16.11.0',
-					'fallback' => true,
-				)
-			),
->>>>>>> e8f22d30
 			new Script(
 				'wp-polyfill',
 				array(
@@ -902,58 +864,63 @@
 					'fallback'     => true,
 				)
 			),
-<<<<<<< HEAD
 			// new Script(
 			// 	'wp-hooks',
 			// 	array(
-			// 		'src'      => $base_url . 'js/externals/hooks.js',
-			// 		'version'  => '2.6.0',
-			// 		'fallback' => true,
+			// 		'src'          => $base_url . 'js/externals/hooks.js',
+			// 		'dependencies' => array( 'wp-polyfill' ),
+			// 		'version'      => '2.6.0',
+			// 		'fallback'     => true,
 			// 	)
 			// ),
 			// new Script(
 			// 	'wp-element',
 			// 	array(
-			// 		'src'      => $base_url . 'js/externals/element.js',
-			// 		'version'  => '2.8.2',
-			// 		'fallback' => true,
+			// 		'src'          => $base_url . 'js/externals/element.js',
+			// 		'dependencies' => array( 'lodash', 'react', 'react-dom', 'wp-escape-html', 'wp-polyfill' ),
+			// 		'version'      => '2.8.2',
+			// 		'fallback'     => true,
 			// 	)
 			// ),
 			// new Script(
 			// 	'wp-dom-ready',
 			// 	array(
-			// 		'src'      => $base_url . 'js/externals/domReady.js',
-			// 		'version'  => '2.5.1',
-			// 		'fallback' => true,
+			// 		'src'          => $base_url . 'js/externals/domReady.js',
+			// 		'dependencies' => array( 'wp-polyfill' ),
+			// 		'version'      => '2.5.1',
+			// 		'fallback'     => true,
 			// 	)
 			// ),
 			// new Script(
 			// 	'wp-i18n',
 			// 	array(
-			// 		'src'      => $base_url . 'js/externals/i18n.js',
-			// 		'version'  => '3.6.1',
-			// 		'fallback' => true,
+			// 		'src'          => $base_url . 'js/externals/i18n.js',
+			// 		'dependencies' => array( 'wp-polyfill' ),
+			// 		'version'      => '3.6.1',
+			// 		'fallback'     => true,
 			// 	)
 			// ),
 			// new Script(
 			// 	'wp-url',
 			// 	array(
-			// 		'src'      => $base_url . 'js/externals/url.js',
-			// 		'version'  => '2.8.2',
-			// 		'fallback' => true,
+			// 		'src'          => $base_url . 'js/externals/url.js',
+			// 		'dependencies' => array( 'wp-polyfill' ),
+			// 		'version'      => '2.8.2',
+			// 		'fallback'     => true,
 			// 	)
 			// ),
 			// new Script(
 			// 	'wp-api-fetch',
 			// 	array(
-			// 		'src'           => $base_url . 'js/externals/apiFetch.js',
-			// 		'version'       => '3.6.4',
-			// 		'fallback'      => true,
-			// 		'post_register' => function( $handle ) {
+			// 		'src'          => $base_url . 'js/externals/apiFetch.js',
+			// 		'dependencies' => array( 'wp-i18n', 'wp-polyfill', 'wp-url' ),
+			// 		'version'      => '3.6.4',
+			// 		'fallback'     => true,
+			// 		'before_print' => function( $handle ) {
 			// 			wp_add_inline_script(
 			// 				$handle,
 			// 				sprintf(
-			// 					'/*googlesitekit*/ apiFetch.use( apiFetch.createNonceMiddleware( "%s" ) );',
+			// 					'/*googlesitekit*/ wp.apiFetch.use( wp.apiFetch.createNonceMiddleware( "%s" ) );',
 			// 					( wp_installing() && ! is_multisite() ) ? '' : wp_create_nonce( 'wp_rest' )
 			// 				),
 			// 				'after'
@@ -961,7 +928,7 @@
 			// 			wp_add_inline_script(
 			// 				$handle,
 			// 				sprintf(
-			// 					'/*googlesitekit*/ apiFetch.use( apiFetch.createRootURLMiddleware( "%s" ) );',
+			// 					'/*googlesitekit*/ wp.apiFetch.use( wp.apiFetch.createRootURLMiddleware( "%s" ) );',
 			// 					esc_url_raw( get_rest_url() )
 			// 				),
 			// 				'after'
@@ -972,94 +939,12 @@
 			// new Script(
 			// 	'wp-compose',
 			// 	array(
-			// 		'src'      => $base_url . 'js/externals/compose.js',
-			// 		'version'  => '3.7.2',
-			// 		'fallback' => true,
-			// 	)
-			// ),
-=======
-			new Script(
-				'wp-hooks',
-				array(
-					'src'          => $base_url . 'js/externals/hooks.js',
-					'dependencies' => array( 'wp-polyfill' ),
-					'version'      => '2.6.0',
-					'fallback'     => true,
-				)
-			),
-			new Script(
-				'wp-element',
-				array(
-					'src'          => $base_url . 'js/externals/element.js',
-					'dependencies' => array( 'lodash', 'react', 'react-dom', 'wp-escape-html', 'wp-polyfill' ),
-					'version'      => '2.8.2',
-					'fallback'     => true,
-				)
-			),
-			new Script(
-				'wp-dom-ready',
-				array(
-					'src'          => $base_url . 'js/externals/domReady.js',
-					'dependencies' => array( 'wp-polyfill' ),
-					'version'      => '2.5.1',
-					'fallback'     => true,
-				)
-			),
-			new Script(
-				'wp-i18n',
-				array(
-					'src'          => $base_url . 'js/externals/i18n.js',
-					'dependencies' => array( 'wp-polyfill' ),
-					'version'      => '3.6.1',
-					'fallback'     => true,
-				)
-			),
-			new Script(
-				'wp-url',
-				array(
-					'src'          => $base_url . 'js/externals/url.js',
-					'dependencies' => array( 'wp-polyfill' ),
-					'version'      => '2.8.2',
-					'fallback'     => true,
-				)
-			),
-			new Script(
-				'wp-api-fetch',
-				array(
-					'src'          => $base_url . 'js/externals/apiFetch.js',
-					'dependencies' => array( 'wp-i18n', 'wp-polyfill', 'wp-url' ),
-					'version'      => '3.6.4',
-					'fallback'     => true,
-					'before_print' => function( $handle ) {
-						wp_add_inline_script(
-							$handle,
-							sprintf(
-								'/*googlesitekit*/ wp.apiFetch.use( wp.apiFetch.createNonceMiddleware( "%s" ) );',
-								( wp_installing() && ! is_multisite() ) ? '' : wp_create_nonce( 'wp_rest' )
-							),
-							'after'
-						);
-						wp_add_inline_script(
-							$handle,
-							sprintf(
-								'/*googlesitekit*/ wp.apiFetch.use( wp.apiFetch.createRootURLMiddleware( "%s" ) );',
-								esc_url_raw( get_rest_url() )
-							),
-							'after'
-						);
-					},
-				)
-			),
-			new Script(
-				'wp-compose',
-				array(
-					'src'          => $base_url . 'js/externals/compose.js',
-					'dependencies' => array( 'lodash', 'wp-element', 'wp-is-shallow-equal', 'wp-polyfill' ),
-					'version'      => '3.7.2',
-					'fallback'     => true,
-				)
-			),
->>>>>>> e8f22d30
+			// 		'src'          => $base_url . 'js/externals/compose.js',
+			// 		'dependencies' => array( 'lodash', 'wp-element', 'wp-is-shallow-equal', 'wp-polyfill' ),
+			// 		'version'      => '3.7.2',
+			// 		'fallback'     => true,
+			// 	)
+			// ),
 			new Script(
 				'svgxuse',
 				array(
